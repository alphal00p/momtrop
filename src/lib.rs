<<<<<<< HEAD
=======
//! `momtrop` is a flexible Rust library for tropical Feynman sampling of loop integrals in momentum space (https://arxiv.org/abs/2504.09613).
//! It allows users to define graphs with arbitrary edge weights, dimensions, and external kinematics,
//! and supports custom floating-point types via the `MomtropFloat` trait.
//!
//! The library only takes care of sample generation, and defers the evaluation of the integrand to the user.

use std::iter::repeat_with;

use bincode::{Decode, Encode};

>>>>>>> e4eb69d0
use float::MomTropFloat;
use itertools::Itertools;
use log::Logger;
use matrix::{DecompositionResult, SquareMatrix};
use preprocessing::{TropicalGraph, TropicalSubgraphTable};
use rand::Rng;
use sampling::{SamplingError, sample};
use serde::{Deserialize, Serialize};
use std::iter::repeat_with;
use vector::Vector;

pub mod float;
pub mod gamma;
<<<<<<< HEAD
pub mod log;
=======
>>>>>>> e4eb69d0
pub mod matrix;
mod mimic_rng;
mod preprocessing;
mod sampling;
pub mod vector;

#[cfg(feature = "python_api")]
pub mod python;

/// Maximum number of edges supported by momtrop.
pub const MAX_EDGES: usize = 64;
/// Maximum number of vertices supported by momtrop.
pub const MAX_VERTICES: usize = 256;

#[derive(Debug, Clone)]
/// Struct containing all runtime settings.
pub struct TropicalSamplingSettings<L: Logger = ()> {
    /// `matrix_stability_test` tests the numerical stability
    /// of some of the matrix routines used during sampling. This is done by checking
    /// how far L L^-1 is from the identity matrix in terms of a L_2_1 norm. If this distance is
    /// larger than the float provided, the sampling will return an Err.
    pub matrix_stability_test: Option<f64>,
    /// Setting `print_debug_info` to `true` will print out the results of intermediate steps during sampling.
    /// Useful for debugging.
    pub print_debug_info: bool,
    /// Enabling `return_metadata` provides access to some of the intermediate results. This is useful for
    /// exploring new applications.
    pub return_metadata: bool,
    /// Optional logger for logging messages during sampling.
    pub logger: Option<L>,
}

#[allow(clippy::derivable_impls)]
impl<L: Logger> Default for TropicalSamplingSettings<L> {
    fn default() -> Self {
        Self {
            matrix_stability_test: None,
            print_debug_info: false,
            return_metadata: false,
            logger: None,
        }
    }
}

pub fn assert_approx_eq<T: MomTropFloat>(res: &T, target: &T, tolerance: &T) {
    if approx_eq(res, target, tolerance) {
    } else {
        panic!(
            "assert_approx_eq failed: \n{:?} != \n{:?} with tolerance {:?}",
            &res, &target, &tolerance
        )
    }
}

/// Main graph struct from which a sampler can be build. This graph should be stripped of
/// tree-like and external edges.
/// Vertices which would have external edges attached to them must be added to the `externals` field.
<<<<<<< HEAD
#[derive(Clone)]
=======
///
>>>>>>> e4eb69d0
pub struct Graph {
    pub edges: Vec<Edge>,
    pub externals: Vec<u8>,
}

/// Edge struct from which a graph can be specified.
#[derive(Clone, Copy)]
pub struct Edge {
    pub vertices: (u8, u8),
    pub is_massive: bool,
    /// `weight` specifies the power of the propagator corresponding to an edge.
    pub weight: f64,
}

#[derive(Debug, Clone)]
/// Return type of the sample function
pub struct TropicalSampleResult<T: MomTropFloat, const D: usize> {
    /// loop momenta of sample point.
    pub loop_momenta: Vec<Vector<T, D>>,
    /// tropical approximation of U at sample point.
    pub u_trop: T,
    /// tropical approximation of V at sample point.
    pub v_trop: T,
    /// U at sample point.
    pub u: T,
    /// V at sample point.
    pub v: T,
    /// Jacobian at sample point.
    pub jacobian: T,
    /// metadata, is `None` is `return_metadata` is disabled.
    pub metadata: Option<Metadata<T, D>>,
}

#[derive(Debug, Clone)]
/// Optional metadata for advanced users, see \citation for the definition of the fields
/// in this struct.
pub struct Metadata<T: MomTropFloat, const D: usize> {
    /// Vectors q sampled from Gaussian.
    pub q_vectors: Vec<Vector<T, D>>,
    /// Parameter lambda sampled from Gamma distribution.
    pub lambda: T,
    /// Matrix L at sample point.
    pub l_matrix: SquareMatrix<T>,
    /// Cholesky decomposition and inverse of L at sample point.
    pub decompoisiton_result: DecompositionResult<T>,
    /// The vectors u at sample point.
    pub u_vectors: Vec<Vector<T, D>>,
    /// L^-1 u at sample point
    pub shift: Vec<Vector<T, D>>,
}

impl Graph {
    /// Build the sampler from a graph. `loop_signature` is the signature matrix determining the loop-momentum routing.
    /// Returns `Err` if a divergent subgraph is found.
    ///
    /// For example, the following code builds a sampler for the massless triangle with all edges having weight 2/3.
    ///
    ///```rust
    ///use momtrop::{Graph, Edge};
    ///
    ///let weight = 2.0 / 3.0;
    ///
    ///let triangle_edges = vec![
    ///    Edge {
    ///        vertices: (0, 1),
    ///        is_massive: false,
    ///        weight,
    ///    },
    ///    Edge {
    ///        vertices: (1, 2),
    ///        is_massive: false,
    ///        weight,
    ///    },
    ///    Edge {
    ///        vertices: (2, 0),
    ///        is_massive: false,
    ///        weight,
    ///    },
    ///];
    ///
    ///let externals = vec![0, 1, 2];
    ///
    ///let triangle_graph = Graph {
    ///    edges: triangle_edges,
    ///    externals,
    ///};
    ///
    /// let loop_signature = vec![vec![1]; 3];
    /// let triangle_sampler = triangle_graph.build_sampler::<3>(loop_signature);
    ///
    /// assert!(triangle_sampler.is_ok());
    /// ```
    pub fn build_sampler<const D: usize>(
        self,
        loop_signature: Vec<Vec<isize>>,
    ) -> Result<SampleGenerator<D>, String> {
<<<<<<< HEAD
        let tropical_graph = TropicalGraph::from_graph(self, D)?;
        let table = TropicalSubgraphTable::generate_from_tropical(&tropical_graph, D)?;
=======
        let tropical_graph = TropicalGraph::from_graph(self, D);
        let table = TropicalSubgraphTable::generate_from_tropical(tropical_graph, D, None)?;
>>>>>>> e4eb69d0

        Ok(SampleGenerator {
            loop_signature,
            table,
        })
    }
}

fn approx_eq<T: MomTropFloat>(res: &T, target: &T, tolerance: &T) -> bool {
    if target == &res.zero() {
        &res.abs() < tolerance
    } else {
        &((res.ref_sub(target)) / target).abs() < tolerance
    }
}

#[derive(Clone, Debug, Serialize, Deserialize, Decode, Encode)]
/// Sampler struct from which sample points can be generated.
pub struct SampleGenerator<const D: usize> {
    loop_signature: Vec<Vec<isize>>,
    table: TropicalSubgraphTable,
}

impl<const D: usize> SampleGenerator<D> {
    /// Generate a sample point for a given random point `x_space_point` in the unit hypercube.
    /// `edge_data` contains masses and shifs of each propagator.
<<<<<<< HEAD
    pub fn generate_sample_from_x_space_point<T: MomTropFloat, L: Logger>(
        &self,
        x_space_point: &[T],
        edge_data: Vec<(Option<T>, vector::Vector<T, D>)>,
        settings: &TropicalSamplingSettings<L>,
        force_sector: Option<&[usize]>,
=======
    /// Dimensionality of the unit hypercube, should match the length of `x_space_point`.
    ///```rust
    ///# use momtrop::{Graph, Edge};
    ///use momtrop::{TropicalSamplingSettings, vector::Vector};
    ///use rand::{rngs::StdRng, SeedableRng, Rng};
    ///use std::iter::repeat_with;
    ///#
    ///# let weight = 2.0 / 3.0;
    ///#
    ///# let triangle_edges = vec![
    ///#     Edge {
    ///#         vertices: (0, 1),
    ///#         is_massive: false,
    ///#         weight,
    ///#     },
    ///#     Edge {
    ///#         vertices: (1, 2),
    ///#         is_massive: false,
    ///#         weight,
    ///#     },
    ///#     Edge {
    ///#         vertices: (2, 0),
    ///#         is_massive: false,
    ///#         weight,
    ///#     },
    ///# ];
    ///#
    ///# let externals = vec![0, 1, 2];
    ///#
    ///# let triangle_graph = Graph {
    ///#     edges: triangle_edges,
    ///#     externals,
    ///# };
    ///#
    ///#  let loop_signature = vec![vec![1]; 3];
    ///let triangle_sampler = triangle_graph.build_sampler::<3>(loop_signature).unwrap();
    ///
    ///let settings = TropicalSamplingSettings::default();
    ///
    ///let p_1 = Vector::from_array([0.1, 0.2, 0.3]);
    ///let p_2 = Vector::from_array([0.4, 0.5, 0.6]);
    ///let edge_data = vec![(None, Vector::new_from_num(&0.0)), (None, p_1), (None, p_2)];
    ///
    ///let mut rng: StdRng = SeedableRng::seed_from_u64(42);
    ///
    ///let x_space_point = repeat_with(|| rng.r#gen::<f64>()).take(triangle_sampler.get_dimension()).collect::<Vec<_>>();
    ///let sample = triangle_sampler.generate_sample_from_x_space_point(&x_space_point, edge_data, &settings);
    /// assert!(sample.is_ok());
    ///
    /// ```
    pub fn generate_sample_from_x_space_point<T: MomTropFloat>(
        &self,
        x_space_point: &[T],
        edge_data: Vec<(Option<T>, vector::Vector<T, D>)>,
        settings: &TropicalSamplingSettings,
>>>>>>> e4eb69d0
    ) -> Result<TropicalSampleResult<T, D>, SamplingError> {
        sample(
            &self.table,
            x_space_point,
            &self.loop_signature,
            &edge_data,
            settings,
<<<<<<< HEAD
            force_sector,
=======
>>>>>>> e4eb69d0
        )
    }

    /// Alternative to `generate_sample_from_x_space_point`. Uses a `Rng` to generate the point
    /// in the unit hypercube.
<<<<<<< HEAD
    pub fn generate_sample_from_rng<T: MomTropFloat, R: Rng, L: Logger>(
=======
    ///```rust
    ///# use momtrop::{Graph, Edge};
    ///use momtrop::{TropicalSamplingSettings, vector::Vector};
    ///use rand::{rngs::StdRng, SeedableRng, Rng};
    ///use std::iter::repeat_with;
    ///#
    ///# let weight = 2.0 / 3.0;
    ///#
    ///# let triangle_edges = vec![
    ///#     Edge {
    ///#         vertices: (0, 1),
    ///#         is_massive: false,
    ///#         weight,
    ///#     },
    ///#     Edge {
    ///#         vertices: (1, 2),
    ///#         is_massive: false,
    ///#         weight,
    ///#     },
    ///#     Edge {
    ///#         vertices: (2, 0),
    ///#         is_massive: false,
    ///#         weight,
    ///#     },
    ///# ];
    ///#
    ///# let externals = vec![0, 1, 2];
    ///#
    ///# let triangle_graph = Graph {
    ///#     edges: triangle_edges,
    ///#     externals,
    ///# };
    ///#
    ///#  let loop_signature = vec![vec![1]; 3];
    ///let triangle_sampler = triangle_graph.build_sampler::<3>(loop_signature).unwrap();
    ///
    ///let settings = TropicalSamplingSettings::default();
    ///
    ///let p_1 = Vector::from_array([0.1, 0.2, 0.3]);
    ///let p_2 = Vector::from_array([0.4, 0.5, 0.6]);
    ///let edge_data = vec![(None, Vector::new_from_num(&0.0)), (None, p_1), (None, p_2)];
    ///
    ///let mut rng: StdRng = SeedableRng::seed_from_u64(42);
    ///
    ///let sample = triangle_sampler.generate_sample_from_rng(edge_data, &settings, &mut rng);
    /// assert!(sample.is_ok());
    ///
    /// ```
    pub fn generate_sample_from_rng<T: MomTropFloat, R: Rng>(
>>>>>>> e4eb69d0
        &self,
        edge_data: Vec<(Option<T>, vector::Vector<T, D>)>,
        settings: &TropicalSamplingSettings<L>,
        rng: &mut R,
    ) -> Result<TropicalSampleResult<T, D>, SamplingError> {
        let const_builder = edge_data[0].1.zero();

        let num_vars = self.get_dimension();
        let x_space_point = repeat_with(|| const_builder.from_f64(rng.r#gen::<f64>()))
            .take(num_vars)
            .collect_vec();

<<<<<<< HEAD
        self.generate_sample_from_x_space_point(&x_space_point, edge_data, settings, None)
=======
        self.generate_sample_from_x_space_point(&x_space_point, edge_data, settings)
>>>>>>> e4eb69d0
    }

    /// Dimensionality of the unit hypercube, should match the length of `x_space_point`.
    ///```rust
    ///# use momtrop::{Graph, Edge};
    ///#
    ///# let weight = 2.0 / 3.0;
    ///#
    ///# let triangle_edges = vec![
    ///#     Edge {
    ///#         vertices: (0, 1),
    ///#         is_massive: false,
    ///#         weight,
    ///#     },
    ///#     Edge {
    ///#         vertices: (1, 2),
    ///#         is_massive: false,
    ///#         weight,
    ///#     },
    ///#     Edge {
    ///#         vertices: (2, 0),
    ///#         is_massive: false,
    ///#         weight,
    ///#     },
    ///# ];
    ///#
    ///# let externals = vec![0, 1, 2];
    ///#
    ///# let triangle_graph = Graph {
    ///#     edges: triangle_edges,
    ///#     externals,
    ///# };
    ///#
    ///#  let loop_signature = vec![vec![1]; 3];
    ///let triangle_sampler = triangle_graph.build_sampler::<3>(loop_signature).unwrap();
    ///
    /// assert_eq!(triangle_sampler.get_dimension(), 2*3 - 1 + 3 + (3 % 2) );
    /// ```
    pub fn get_dimension(&self) -> usize {
        self.table.get_num_variables()
    }

    /// Degree of divergence of the provided graph.
    ///```rust
    ///# use momtrop::{Graph, Edge};
    ///#
    ///# let weight = 2.0 / 3.0;
    ///#
    ///# let triangle_edges = vec![
    ///#     Edge {
    ///#         vertices: (0, 1),
    ///#         is_massive: false,
    ///#         weight,
    ///#     },
    ///#     Edge {
    ///#         vertices: (1, 2),
    ///#         is_massive: false,
    ///#         weight,
    ///#     },
    ///#     Edge {
    ///#         vertices: (2, 0),
    ///#         is_massive: false,
    ///#         weight,
    ///#     },
    ///# ];
    ///#
    ///# let externals = vec![0, 1, 2];
    ///#
    ///# let triangle_graph = Graph {
    ///#     edges: triangle_edges,
    ///#     externals,
    ///# };
    ///#
    ///#  let loop_signature = vec![vec![1]; 3];
    ///let triangle_sampler = triangle_graph.build_sampler::<3>(loop_signature).unwrap();
    ///
    /// assert_eq!(triangle_sampler.get_dod(), 3.0 * 2.0 / 3.0 - 3.0 / 2.0);
    /// ```
    pub fn get_dod(&self) -> f64 {
        self.table.tropical_graph.dod
    }

    /// Iterate over the edge weights of the provided graph.
    ///```rust
    ///# use momtrop::{Graph, Edge};
    ///#
    ///# let weight = 2.0 / 3.0;
    ///#
    ///# let triangle_edges = vec![
    ///#     Edge {
    ///#         vertices: (0, 1),
    ///#         is_massive: false,
    ///#         weight,
    ///#     },
    ///#     Edge {
    ///#         vertices: (1, 2),
    ///#         is_massive: false,
    ///#         weight,
    ///#     },
    ///#     Edge {
    ///#         vertices: (2, 0),
    ///#         is_massive: false,
    ///#         weight,
    ///#     },
    ///# ];
    ///#
    ///# let externals = vec![0, 1, 2];
    ///#
    ///# let triangle_graph = Graph {
    ///#     edges: triangle_edges,
    ///#     externals,
    ///# };
    ///#
    ///#  let loop_signature = vec![vec![1]; 3];
    ///let triangle_sampler = triangle_graph.build_sampler::<3>(loop_signature).unwrap();
    ///
    /// assert!(triangle_sampler.iter_edge_weights().all(|w| w == 2.0/3.0));
    /// ```
    pub fn iter_edge_weights(&self) -> impl Iterator<Item = f64> + '_ {
        self.table.tropical_graph.topology.iter().map(|e| e.weight)
    }

    /// Get the number of edges of the provided graph.
    ///```rust
    ///# use momtrop::{Graph, Edge};
    ///#
    ///# let weight = 2.0 / 3.0;
    ///#
    ///# let triangle_edges = vec![
    ///#     Edge {
    ///#         vertices: (0, 1),
    ///#         is_massive: false,
    ///#         weight,
    ///#     },
    ///#     Edge {
    ///#         vertices: (1, 2),
    ///#         is_massive: false,
    ///#         weight,
    ///#     },
    ///#     Edge {
    ///#         vertices: (2, 0),
    ///#         is_massive: false,
    ///#         weight,
    ///#     },
    ///# ];
    ///#
    ///# let externals = vec![0, 1, 2];
    ///#
    ///# let triangle_graph = Graph {
    ///#     edges: triangle_edges,
    ///#     externals,
    ///# };
    ///#
    ///#  let loop_signature = vec![vec![1]; 3];
    ///let triangle_sampler = triangle_graph.build_sampler::<3>(loop_signature).unwrap();
    ///
    /// assert_eq!(triangle_sampler.get_num_edges(), 3);
    /// ```
    pub fn get_num_edges(&self) -> usize {
        self.table.tropical_graph.topology.len()
    }

    /// Get the smallest degree of divergence in the subgraph table.
    pub fn get_smallest_dod(&self) -> f64 {
        self.table.get_smallest_dod()
    }
}<|MERGE_RESOLUTION|>--- conflicted
+++ resolved
@@ -1,5 +1,3 @@
-<<<<<<< HEAD
-=======
 //! `momtrop` is a flexible Rust library for tropical Feynman sampling of loop integrals in momentum space (https://arxiv.org/abs/2504.09613).
 //! It allows users to define graphs with arbitrary edge weights, dimensions, and external kinematics,
 //! and supports custom floating-point types via the `MomtropFloat` trait.
@@ -10,24 +8,17 @@
 
 use bincode::{Decode, Encode};
 
->>>>>>> e4eb69d0
 use float::MomTropFloat;
 use itertools::Itertools;
-use log::Logger;
 use matrix::{DecompositionResult, SquareMatrix};
 use preprocessing::{TropicalGraph, TropicalSubgraphTable};
 use rand::Rng;
 use sampling::{SamplingError, sample};
 use serde::{Deserialize, Serialize};
-use std::iter::repeat_with;
 use vector::Vector;
 
 pub mod float;
 pub mod gamma;
-<<<<<<< HEAD
-pub mod log;
-=======
->>>>>>> e4eb69d0
 pub mod matrix;
 mod mimic_rng;
 mod preprocessing;
@@ -44,7 +35,7 @@
 
 #[derive(Debug, Clone)]
 /// Struct containing all runtime settings.
-pub struct TropicalSamplingSettings<L: Logger = ()> {
+pub struct TropicalSamplingSettings {
     /// `matrix_stability_test` tests the numerical stability
     /// of some of the matrix routines used during sampling. This is done by checking
     /// how far L L^-1 is from the identity matrix in terms of a L_2_1 norm. If this distance is
@@ -56,18 +47,15 @@
     /// Enabling `return_metadata` provides access to some of the intermediate results. This is useful for
     /// exploring new applications.
     pub return_metadata: bool,
-    /// Optional logger for logging messages during sampling.
-    pub logger: Option<L>,
 }
 
 #[allow(clippy::derivable_impls)]
-impl<L: Logger> Default for TropicalSamplingSettings<L> {
+impl Default for TropicalSamplingSettings {
     fn default() -> Self {
         Self {
             matrix_stability_test: None,
             print_debug_info: false,
             return_metadata: false,
-            logger: None,
         }
     }
 }
@@ -85,11 +73,7 @@
 /// Main graph struct from which a sampler can be build. This graph should be stripped of
 /// tree-like and external edges.
 /// Vertices which would have external edges attached to them must be added to the `externals` field.
-<<<<<<< HEAD
 #[derive(Clone)]
-=======
-///
->>>>>>> e4eb69d0
 pub struct Graph {
     pub edges: Vec<Edge>,
     pub externals: Vec<u8>,
@@ -186,13 +170,8 @@
         self,
         loop_signature: Vec<Vec<isize>>,
     ) -> Result<SampleGenerator<D>, String> {
-<<<<<<< HEAD
         let tropical_graph = TropicalGraph::from_graph(self, D)?;
-        let table = TropicalSubgraphTable::generate_from_tropical(&tropical_graph, D)?;
-=======
-        let tropical_graph = TropicalGraph::from_graph(self, D);
         let table = TropicalSubgraphTable::generate_from_tropical(tropical_graph, D, None)?;
->>>>>>> e4eb69d0
 
         Ok(SampleGenerator {
             loop_signature,
@@ -219,14 +198,6 @@
 impl<const D: usize> SampleGenerator<D> {
     /// Generate a sample point for a given random point `x_space_point` in the unit hypercube.
     /// `edge_data` contains masses and shifs of each propagator.
-<<<<<<< HEAD
-    pub fn generate_sample_from_x_space_point<T: MomTropFloat, L: Logger>(
-        &self,
-        x_space_point: &[T],
-        edge_data: Vec<(Option<T>, vector::Vector<T, D>)>,
-        settings: &TropicalSamplingSettings<L>,
-        force_sector: Option<&[usize]>,
-=======
     /// Dimensionality of the unit hypercube, should match the length of `x_space_point`.
     ///```rust
     ///# use momtrop::{Graph, Edge};
@@ -273,7 +244,7 @@
     ///let mut rng: StdRng = SeedableRng::seed_from_u64(42);
     ///
     ///let x_space_point = repeat_with(|| rng.r#gen::<f64>()).take(triangle_sampler.get_dimension()).collect::<Vec<_>>();
-    ///let sample = triangle_sampler.generate_sample_from_x_space_point(&x_space_point, edge_data, &settings);
+    ///let sample = triangle_sampler.generate_sample_from_x_space_point(&x_space_point, edge_data, &settings, None);
     /// assert!(sample.is_ok());
     ///
     /// ```
@@ -282,7 +253,7 @@
         x_space_point: &[T],
         edge_data: Vec<(Option<T>, vector::Vector<T, D>)>,
         settings: &TropicalSamplingSettings,
->>>>>>> e4eb69d0
+        force_sector: Option<&[usize]>,
     ) -> Result<TropicalSampleResult<T, D>, SamplingError> {
         sample(
             &self.table,
@@ -290,18 +261,12 @@
             &self.loop_signature,
             &edge_data,
             settings,
-<<<<<<< HEAD
             force_sector,
-=======
->>>>>>> e4eb69d0
         )
     }
 
     /// Alternative to `generate_sample_from_x_space_point`. Uses a `Rng` to generate the point
     /// in the unit hypercube.
-<<<<<<< HEAD
-    pub fn generate_sample_from_rng<T: MomTropFloat, R: Rng, L: Logger>(
-=======
     ///```rust
     ///# use momtrop::{Graph, Edge};
     ///use momtrop::{TropicalSamplingSettings, vector::Vector};
@@ -351,10 +316,9 @@
     ///
     /// ```
     pub fn generate_sample_from_rng<T: MomTropFloat, R: Rng>(
->>>>>>> e4eb69d0
         &self,
         edge_data: Vec<(Option<T>, vector::Vector<T, D>)>,
-        settings: &TropicalSamplingSettings<L>,
+        settings: &TropicalSamplingSettings,
         rng: &mut R,
     ) -> Result<TropicalSampleResult<T, D>, SamplingError> {
         let const_builder = edge_data[0].1.zero();
@@ -364,11 +328,7 @@
             .take(num_vars)
             .collect_vec();
 
-<<<<<<< HEAD
         self.generate_sample_from_x_space_point(&x_space_point, edge_data, settings, None)
-=======
-        self.generate_sample_from_x_space_point(&x_space_point, edge_data, settings)
->>>>>>> e4eb69d0
     }
 
     /// Dimensionality of the unit hypercube, should match the length of `x_space_point`.
