<<<<<<< HEAD
use itertools::{izip, Itertools};
use pyo3::exceptions::PyValueError;

use super::TropicalSubgraphTable;
use crate::gamma::GammaError;
use crate::log::Logger;
=======
use itertools::{Itertools, izip};

use super::TropicalSubgraphTable;
use crate::gamma::GammaError;
>>>>>>> e4eb69d0
use crate::matrix::{MatrixError, SquareMatrix};
use crate::mimic_rng::MimicRng;
use crate::vector::Vector;
use crate::{Metadata, TropicalSampleResult, TropicalSamplingSettings};
use crate::{float::MomTropFloat, gamma::inverse_gamma_lr};

fn box_muller<T: MomTropFloat>(x1: &T, x2: &T) -> (T, T) {
    let r = (-x1.from_isize(2) * x1.ln()).sqrt();
    let theta = x1.from_isize(2) * x1.PI() * x2;
    (theta.cos() * &r, theta.sin() * &r)
}

#[derive(Debug, Clone, Copy)]
pub enum SamplingError {
    MatrixError(MatrixError),
    GammaError(GammaError),
}

<<<<<<< HEAD
#[cfg(feature = "python_api")]
impl From<SamplingError> for pyo3::PyErr {
    fn from(value: SamplingError) -> Self {
        let error_string = match value {
            SamplingError::MatrixError(error) => match error {
                MatrixError::Unstable => "Matrix operations deemed unstable",
                MatrixError::ZeroDet => "Detected zero determinant",
            },
            SamplingError::GammaError(_) => "Sampling gamma distribution failed",
        };

        PyValueError::new_err(error_string)
    }
}

pub fn sample<T: MomTropFloat, const D: usize, L: Logger>(
=======
pub fn sample<T: MomTropFloat, const D: usize>(
>>>>>>> e4eb69d0
    tropical_subgraph_table: &TropicalSubgraphTable,
    x_space_point: &[T],
    loop_signature: &[Vec<isize>],
    edge_data: &[(Option<T>, Vector<T, D>)],
<<<<<<< HEAD
    settings: &TropicalSamplingSettings<L>,
    force_sector: Option<&[usize]>,
=======
    settings: &TropicalSamplingSettings,
>>>>>>> e4eb69d0
) -> Result<TropicalSampleResult<T, D>, SamplingError> {
    let num_loops = tropical_subgraph_table.tropical_graph.num_loops;

    let mut mimic_rng = MimicRng::new(x_space_point);
    let const_builder = mimic_rng.zero();

<<<<<<< HEAD
    let permatuhedral_sample = if let Some(sector) = force_sector {
        sample_feynman_parameters_in_sector(
            tropical_subgraph_table,
            sector,
            &mut mimic_rng,
            settings,
        )
    } else {
        permatuhedral_sampling(tropical_subgraph_table, &mut mimic_rng, settings)
    };
=======
    let permatuhedral_sample =
        permatuhedral_sampling(tropical_subgraph_table, &mut mimic_rng, settings);
>>>>>>> e4eb69d0

    let l_matrix = compute_l_matrix(&permatuhedral_sample.x, loop_signature);
    let decomposed_l_matrix = match l_matrix.decompose_for_tropical(settings) {
        Ok(decomposition_result) => decomposition_result,
        Err(error) => {
            return Err(SamplingError::MatrixError(error));
        }
    };

    let lambda = inverse_gamma_lr(
        &const_builder.from_f64(tropical_subgraph_table.tropical_graph.dod),
        mimic_rng.get_random_number(Some("sample lambda")),
        50,
        &const_builder.from_f64(5.0),
    )
    .map_err(SamplingError::GammaError)?;

    if settings.print_debug_info {
<<<<<<< HEAD
        if let Some(logger) = &settings.logger {
            logger.write("momtrop_lambda", &lambda.to_f64());
        } else {
            println!("lambda: {:?}", lambda);
        }
=======
        println!("lambda: {:?}", lambda);
>>>>>>> e4eb69d0
    }

    let (edge_masses, edge_shifts): (Vec<T>, Vec<&Vector<T, D>>) = edge_data
        .iter()
        .map(|(option_mass, edge_shift)| {
            if let Some(mass) = option_mass {
                (mass.clone(), edge_shift)
            } else {
                (const_builder.zero(), edge_shift)
            }
        })
        .unzip();

    let q_vectors = sample_q_vectors(&mut mimic_rng, tropical_subgraph_table.dimension, num_loops);
    let u_vectors = compute_u_vectors(&permatuhedral_sample.x, loop_signature, &edge_shifts);

    let v_polynomial = compute_v_polynomial(
        &permatuhedral_sample.x,
        &u_vectors,
        &decomposed_l_matrix.inverse,
        &edge_shifts,
        &edge_masses,
    );

    let loop_momenta = compute_loop_momenta(
        &v_polynomial,
        &lambda,
        &decomposed_l_matrix.q_transposed_inverse,
        &q_vectors,
        &decomposed_l_matrix.inverse,
        &u_vectors,
    );

    if settings.print_debug_info {
<<<<<<< HEAD
        if let Some(logger) = &settings.logger {
            logger.write("momtrop_v", &v_polynomial.to_f64());
            logger.write("momtrop_u", &decomposed_l_matrix.determinant.to_f64())
        } else {
            println!("v: {:?}", &v_polynomial);
            println!("u: {:?}", &decomposed_l_matrix.determinant);
        }
=======
        println!("v: {:?}", &v_polynomial);
        println!("u: {:?}", &decomposed_l_matrix.determinant);
>>>>>>> e4eb69d0
    }

    let u_trop = permatuhedral_sample.u_trop;
    let v_trop = permatuhedral_sample.v_trop;
    let u = &decomposed_l_matrix.determinant;
    let v = v_polynomial;

    let jacobian = (u_trop.ref_div(u))
        .powf(&const_builder.from_f64(tropical_subgraph_table.dimension as f64 / 2.0))
        * (v_trop.ref_div(&v))
            .powf(&const_builder.from_f64(tropical_subgraph_table.tropical_graph.dod))
        * const_builder.from_f64(tropical_subgraph_table.cached_factor);

    let metadata = if settings.return_metadata {
        Some(Metadata {
            l_matrix,
            q_vectors,
            lambda,
            shift: compute_only_shift(&decomposed_l_matrix.inverse, &u_vectors),
            decompoisiton_result: decomposed_l_matrix.clone(),
            u_vectors,
        })
    } else {
        None
    };

    Ok(TropicalSampleResult {
        loop_momenta,
        u_trop,
        v_trop,
        u: decomposed_l_matrix.determinant,
        v,
        jacobian,
        metadata,
    })
}

struct PermatuhedralSamplingResult<T: MomTropFloat> {
    x: Vec<T>,
    u_trop: T,
    v_trop: T,
}

<<<<<<< HEAD
fn sample_feynman_parameters_in_sector<T: MomTropFloat, L: Logger>(
=======
/// This function returns the feynman parameters for a given graph and sample point, it also computes u_trop and v_trop.
/// A rescaling is performed for numerical stability, with this rescaling u_trop and v_trop always evaluate to 1.
#[inline]
fn permatuhedral_sampling<T: MomTropFloat>(
>>>>>>> e4eb69d0
    tropical_subgraph_table: &TropicalSubgraphTable,
    sector: &[usize],
    rng: &mut MimicRng<T>,
<<<<<<< HEAD
    settings: &TropicalSamplingSettings<L>,
=======
    settings: &TropicalSamplingSettings,
>>>>>>> e4eb69d0
) -> PermatuhedralSamplingResult<T> {
    let mut kappa = rng.one();
    let mut x_vec = vec![rng.zero(); tropical_subgraph_table.tropical_graph.topology.len()];
    let mut u_trop = rng.one();
    let mut v_trop = rng.one();

    let mut graph = tropical_subgraph_table
        .tropical_graph
        .get_full_subgraph_id();

    for &edge_id in sector.iter() {
        let graph_without_edge = graph.pop_edge(edge_id);
        x_vec[edge_id] = kappa.clone();

        if tropical_subgraph_table.table[graph.get_id()].mass_momentum_spanning
            && !tropical_subgraph_table.table[graph_without_edge.get_id()].mass_momentum_spanning
        {
            v_trop = x_vec[edge_id].clone();
        }

        if tropical_subgraph_table.table[graph_without_edge.get_id()].loop_number
            < tropical_subgraph_table.table[graph.get_id()].loop_number
        {
            u_trop *= &x_vec[edge_id];
        }

        graph = graph_without_edge;
        if graph.is_empty() {
            break;
        }

        let xi = rng.get_random_number(Some("sample xi"));
        kappa *= &xi.powf(
            &xi.from_f64(tropical_subgraph_table.table[graph.get_id()].generalized_dod)
                .inv(),
        );
    }

    let xi_trop = u_trop.ref_mul(&v_trop);

    // perform rescaling for numerical stability
    let target = u_trop.powf(&xi_trop.from_f64(-(tropical_subgraph_table.dimension as f64 / 2.0)))
        * (u_trop.ref_div(&xi_trop))
            .powf(&xi_trop.from_f64(tropical_subgraph_table.tropical_graph.dod));

    let loop_number = tropical_subgraph_table.table.last().unwrap().loop_number;
    let scaling = target.powf(
        &xi_trop
            .from_f64(
                tropical_subgraph_table.dimension as f64 / 2.0 * loop_number as f64
                    + tropical_subgraph_table.tropical_graph.dod,
            )
            .inv(),
    );

    if settings.print_debug_info {
<<<<<<< HEAD
        if let Some(logger) = &settings.logger {
            logger.write(
                "momtrop_feynman_parameter_no_rescaling",
                &x_vec.iter().map(|x| x.to_f64()).collect_vec(),
            );
        } else {
            println!("feynman parameters before rescaling: {:?}", x_vec);
        }
=======
        println!("feynman parameters before rescaling: {:?}", x_vec);
>>>>>>> e4eb69d0
    }

    x_vec.iter_mut().for_each(|x| *x *= &scaling);

    if settings.print_debug_info {
<<<<<<< HEAD
        if let Some(logger) = &settings.logger {
            logger.write(
                "momtrop_feynman_parameter",
                &x_vec.iter().map(|x| x.to_f64()).collect_vec(),
            );
            logger.write("momtrop_u_trop_no_rescaling", &u_trop.to_f64());
            logger.write("momtrop_v_trop_no_rescaling", &v_trop.to_f64());
        } else {
            println!("sampled feynman parameters: {:?}", &x_vec);
            println!("u_trop before rescaling: {:?}", &u_trop);
            println!("v_trop before rescaling: {:?}", &v_trop);
        }
=======
        println!("sampled feynman parameters: {:?}", &x_vec);
        println!("u_trop before rescaling: {:?}", &u_trop);
        println!("v_trop before rescaling: {:?}", &v_trop);
>>>>>>> e4eb69d0
    }

    u_trop = u_trop.one();
    v_trop = v_trop.one();

    PermatuhedralSamplingResult {
        x: x_vec,
        u_trop,
        v_trop,
    }
}

/// This function returns the feynman parameters for a given graph and sample point, it also computes u_trop and v_trop.
/// A rescaling is performed for numerical stability, with this rescaling u_trop and v_trop always evaluate to 1.
#[inline]
fn permatuhedral_sampling<T: MomTropFloat, L: Logger>(
    tropical_subgraph_table: &TropicalSubgraphTable,
    rng: &mut MimicRng<T>,
    settings: &TropicalSamplingSettings<L>,
) -> PermatuhedralSamplingResult<T> {
    let mut graph = tropical_subgraph_table
        .tropical_graph
        .get_full_subgraph_id();

    let mut sector = Vec::with_capacity(tropical_subgraph_table.tropical_graph.topology.len());
    while !graph.is_empty() {
        let (edge, graph_without_edge) = if graph.has_one_edge() {
            let edge = graph
                .contains_edges()
                .next()
                .unwrap_or_else(|| unreachable!());
            let graph_without_edge = graph.pop_edge(edge);
            (edge, graph_without_edge)
        } else {
            tropical_subgraph_table.sample_edge(rng.get_random_number(Some("sample_edge")), &graph)
        };

        sector.push(edge);
        graph = graph_without_edge;
    }

    sample_feynman_parameters_in_sector(tropical_subgraph_table, &sector, rng, settings)
}

/// Compute the L x L matrix from the feynman parameters and the signature matrix
#[inline]
fn compute_l_matrix<T: MomTropFloat>(
    x_vec: &[T],
    signature_matrix: &[Vec<isize>],
) -> SquareMatrix<T> {
    let num_edges = signature_matrix.len();
    let num_loops = signature_matrix[0].len();

    let mut temp_l_matrix = SquareMatrix::new_zeros_from_num(&x_vec[0], num_loops);

    for i in 0..num_loops {
        for j in i..num_loops {
            for e in 0..num_edges {
                let add = x_vec[e].from_isize(signature_matrix[e][i] * signature_matrix[e][j])
                    * &x_vec[e];
                if i == j {
                    temp_l_matrix[(i, j)] += &add;
                } else {
                    temp_l_matrix[(i, j)] += &add;
                    temp_l_matrix[(j, i)] += &add;
                }
            }
        }
    }

    temp_l_matrix
}

/// Sample Gaussian distributed vectors, using the Box-Muller transform
#[inline]
fn sample_q_vectors<T: MomTropFloat, const D: usize>(
    rng: &mut MimicRng<T>,
    dimension: usize,
    num_loops: usize,
) -> Vec<Vector<T, D>> {
    let token = Some("box muller");
    let num_variables = dimension * num_loops;

    let builder = rng.zero();

    let num_uniform_variables = num_variables + num_variables % 2;
    let mut gaussians = (0..num_uniform_variables / 2).flat_map(|_| {
        let (box_muller_1, box_muller_2) =
            box_muller(rng.get_random_number(token), rng.get_random_number(token));

        [box_muller_1, box_muller_2]
    });

    let mut res = Vec::with_capacity(num_loops);

    for _ in 0..num_loops {
        let mut vec = Vector::<T, D>::new_from_num(&builder);
        for i in 0..D {
            vec[i] = gaussians.next().unwrap_or_else(|| unreachable!());
        }
        res.push(vec);
    }

    res
}

/// Compute the vectors u, according to the formula in the notes
#[inline]
fn compute_u_vectors<T: MomTropFloat, const D: usize>(
    x_vec: &[T],
    signature_marix: &[Vec<isize>],
    edge_shifts: &[&Vector<T, D>],
) -> Vec<Vector<T, D>> {
    let num_loops = signature_marix[0].len();
    let num_edges = signature_marix.len();
    let const_builder = &x_vec[0];

    (0..num_loops)
        .map(|l| {
            (0..num_edges).fold(
                Vector::new_from_num(const_builder),
                |acc: Vector<T, D>, e| {
                    &acc + &(edge_shifts[e]
                        * (const_builder.from_isize(signature_marix[e][l]) * &x_vec[e]))
                },
            )
        })
        .collect_vec()
}

/// Compute the polynomial v, according to the formula in the notes
#[inline]
fn compute_v_polynomial<T: MomTropFloat, const D: usize>(
    x_vec: &[T],
    u_vectors: &[Vector<T, D>],
    inverse_l: &SquareMatrix<T>,
    edge_shifts: &[&Vector<T, D>],
    edge_masses: &[T],
) -> T {
    let num_loops = inverse_l.get_dim();
    let const_builder = &x_vec[0];

    let mut res = izip!(x_vec, edge_masses, edge_shifts)
        .map(|(x_e, mass, shift)| (mass.ref_mul(mass) + shift.squared()) * x_e)
        .fold(const_builder.zero(), |acc, x| acc + x);

    for l in 0..num_loops {
        res -= &(u_vectors[l].squared() * &inverse_l[(l, l)]);
    }

    for i in 0..num_loops {
        for j in i + 1..num_loops {
            res -= &(const_builder.from_isize(2)
                * u_vectors[i].dot(&u_vectors[j])
                * &inverse_l[(i, j)]);
        }
    }

    res
}

/// Compute the loop momenta, according to the formula in the notes
#[inline]
fn compute_loop_momenta<T: MomTropFloat, const D: usize>(
    v: &T,
    lambda: &T,
    q_t_inverse: &SquareMatrix<T>,
    q_vectors: &[Vector<T, D>],
    l_inverse: &SquareMatrix<T>,
    u_vectors: &[Vector<T, D>],
) -> Vec<Vector<T, D>> {
    let num_loops = q_t_inverse.get_dim();
    let prefactor = (v.ref_div(lambda) / lambda.from_isize(2)).sqrt();

    (0..num_loops)
        .map(|l| {
            q_vectors.iter().zip(u_vectors.iter()).enumerate().fold(
                q_vectors[0].new(),
                |acc, (l_prime, (q, u))| {
                    let q_part: Vector<T, D> = q * (prefactor.ref_mul(&q_t_inverse[(l, l_prime)]));
                    let u_part: Vector<T, D> = u * &l_inverse[(l, l_prime)];

                    &(&acc + &q_part) - &u_part
                },
            )
        })
        .collect_vec()
}

fn compute_only_shift<T: MomTropFloat, const D: usize>(
    l_inverse: &SquareMatrix<T>,
    u_vectors: &[Vector<T, D>],
) -> Vec<Vector<T, D>> {
    let num_loops = l_inverse.get_dim();

    (0..num_loops)
        .map(|l| {
            u_vectors.iter().enumerate().fold(
                Vector::new_from_num(&l_inverse.zero()),
                |acc, (l_prime, u)| {
                    let u_part: Vector<T, D> = u * &l_inverse[(l, l_prime)];
                    &acc + &u_part
                },
            )
        })
        .collect_vec()
}<|MERGE_RESOLUTION|>--- conflicted
+++ resolved
@@ -1,16 +1,8 @@
-<<<<<<< HEAD
-use itertools::{izip, Itertools};
+use itertools::{Itertools, izip};
 use pyo3::exceptions::PyValueError;
 
 use super::TropicalSubgraphTable;
 use crate::gamma::GammaError;
-use crate::log::Logger;
-=======
-use itertools::{Itertools, izip};
-
-use super::TropicalSubgraphTable;
-use crate::gamma::GammaError;
->>>>>>> e4eb69d0
 use crate::matrix::{MatrixError, SquareMatrix};
 use crate::mimic_rng::MimicRng;
 use crate::vector::Vector;
@@ -29,7 +21,6 @@
     GammaError(GammaError),
 }
 
-<<<<<<< HEAD
 #[cfg(feature = "python_api")]
 impl From<SamplingError> for pyo3::PyErr {
     fn from(value: SamplingError) -> Self {
@@ -45,27 +36,19 @@
     }
 }
 
-pub fn sample<T: MomTropFloat, const D: usize, L: Logger>(
-=======
 pub fn sample<T: MomTropFloat, const D: usize>(
->>>>>>> e4eb69d0
     tropical_subgraph_table: &TropicalSubgraphTable,
     x_space_point: &[T],
     loop_signature: &[Vec<isize>],
     edge_data: &[(Option<T>, Vector<T, D>)],
-<<<<<<< HEAD
-    settings: &TropicalSamplingSettings<L>,
+    settings: &TropicalSamplingSettings,
     force_sector: Option<&[usize]>,
-=======
-    settings: &TropicalSamplingSettings,
->>>>>>> e4eb69d0
 ) -> Result<TropicalSampleResult<T, D>, SamplingError> {
     let num_loops = tropical_subgraph_table.tropical_graph.num_loops;
 
     let mut mimic_rng = MimicRng::new(x_space_point);
     let const_builder = mimic_rng.zero();
 
-<<<<<<< HEAD
     let permatuhedral_sample = if let Some(sector) = force_sector {
         sample_feynman_parameters_in_sector(
             tropical_subgraph_table,
@@ -76,10 +59,6 @@
     } else {
         permatuhedral_sampling(tropical_subgraph_table, &mut mimic_rng, settings)
     };
-=======
-    let permatuhedral_sample =
-        permatuhedral_sampling(tropical_subgraph_table, &mut mimic_rng, settings);
->>>>>>> e4eb69d0
 
     let l_matrix = compute_l_matrix(&permatuhedral_sample.x, loop_signature);
     let decomposed_l_matrix = match l_matrix.decompose_for_tropical(settings) {
@@ -98,15 +77,7 @@
     .map_err(SamplingError::GammaError)?;
 
     if settings.print_debug_info {
-<<<<<<< HEAD
-        if let Some(logger) = &settings.logger {
-            logger.write("momtrop_lambda", &lambda.to_f64());
-        } else {
-            println!("lambda: {:?}", lambda);
-        }
-=======
         println!("lambda: {:?}", lambda);
->>>>>>> e4eb69d0
     }
 
     let (edge_masses, edge_shifts): (Vec<T>, Vec<&Vector<T, D>>) = edge_data
@@ -141,18 +112,8 @@
     );
 
     if settings.print_debug_info {
-<<<<<<< HEAD
-        if let Some(logger) = &settings.logger {
-            logger.write("momtrop_v", &v_polynomial.to_f64());
-            logger.write("momtrop_u", &decomposed_l_matrix.determinant.to_f64())
-        } else {
-            println!("v: {:?}", &v_polynomial);
-            println!("u: {:?}", &decomposed_l_matrix.determinant);
-        }
-=======
         println!("v: {:?}", &v_polynomial);
         println!("u: {:?}", &decomposed_l_matrix.determinant);
->>>>>>> e4eb69d0
     }
 
     let u_trop = permatuhedral_sample.u_trop;
@@ -196,22 +157,11 @@
     v_trop: T,
 }
 
-<<<<<<< HEAD
-fn sample_feynman_parameters_in_sector<T: MomTropFloat, L: Logger>(
-=======
-/// This function returns the feynman parameters for a given graph and sample point, it also computes u_trop and v_trop.
-/// A rescaling is performed for numerical stability, with this rescaling u_trop and v_trop always evaluate to 1.
-#[inline]
-fn permatuhedral_sampling<T: MomTropFloat>(
->>>>>>> e4eb69d0
+fn sample_feynman_parameters_in_sector<T: MomTropFloat>(
     tropical_subgraph_table: &TropicalSubgraphTable,
     sector: &[usize],
     rng: &mut MimicRng<T>,
-<<<<<<< HEAD
-    settings: &TropicalSamplingSettings<L>,
-=======
     settings: &TropicalSamplingSettings,
->>>>>>> e4eb69d0
 ) -> PermatuhedralSamplingResult<T> {
     let mut kappa = rng.one();
     let mut x_vec = vec![rng.zero(); tropical_subgraph_table.tropical_graph.topology.len()];
@@ -268,41 +218,15 @@
     );
 
     if settings.print_debug_info {
-<<<<<<< HEAD
-        if let Some(logger) = &settings.logger {
-            logger.write(
-                "momtrop_feynman_parameter_no_rescaling",
-                &x_vec.iter().map(|x| x.to_f64()).collect_vec(),
-            );
-        } else {
-            println!("feynman parameters before rescaling: {:?}", x_vec);
-        }
-=======
         println!("feynman parameters before rescaling: {:?}", x_vec);
->>>>>>> e4eb69d0
     }
 
     x_vec.iter_mut().for_each(|x| *x *= &scaling);
 
     if settings.print_debug_info {
-<<<<<<< HEAD
-        if let Some(logger) = &settings.logger {
-            logger.write(
-                "momtrop_feynman_parameter",
-                &x_vec.iter().map(|x| x.to_f64()).collect_vec(),
-            );
-            logger.write("momtrop_u_trop_no_rescaling", &u_trop.to_f64());
-            logger.write("momtrop_v_trop_no_rescaling", &v_trop.to_f64());
-        } else {
-            println!("sampled feynman parameters: {:?}", &x_vec);
-            println!("u_trop before rescaling: {:?}", &u_trop);
-            println!("v_trop before rescaling: {:?}", &v_trop);
-        }
-=======
         println!("sampled feynman parameters: {:?}", &x_vec);
         println!("u_trop before rescaling: {:?}", &u_trop);
         println!("v_trop before rescaling: {:?}", &v_trop);
->>>>>>> e4eb69d0
     }
 
     u_trop = u_trop.one();
@@ -318,10 +242,10 @@
 /// This function returns the feynman parameters for a given graph and sample point, it also computes u_trop and v_trop.
 /// A rescaling is performed for numerical stability, with this rescaling u_trop and v_trop always evaluate to 1.
 #[inline]
-fn permatuhedral_sampling<T: MomTropFloat, L: Logger>(
+fn permatuhedral_sampling<T: MomTropFloat>(
     tropical_subgraph_table: &TropicalSubgraphTable,
     rng: &mut MimicRng<T>,
-    settings: &TropicalSamplingSettings<L>,
+    settings: &TropicalSamplingSettings,
 ) -> PermatuhedralSamplingResult<T> {
     let mut graph = tropical_subgraph_table
         .tropical_graph
