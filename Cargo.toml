[package]
name = "momtrop"
version = "0.3.0"
edition = "2024"
license = "MIT"
keywords = ["monte-carlo", "high-energy-physics"]
exclude = ["/trop_paper_cards"]
repository = "https://github.com/alphal00p/momtrop"
description = "Simple rust crate for tropical sampling in momentum space"

# See more keys and their definitions at https://doc.rust-lang.org/cargo/reference/manifest.html

<<<<<<< HEAD
[lib]
name = "momtrop"
crate-type = ["lib"]


[features]
python_api = ["pyo3"]

=======
>>>>>>> e4eb69d0
[[bench]]
name = "gamma_bench"
harness = false

[[bench]]
name = "graph_bench"
harness = false

[profile.release]
lto = "fat"

[dependencies.pyo3]
features = ["extension-module", "py-clone"]
optional = true
version = "0.23"


[dependencies]
smallvec = "1.13.2"
ahash = "0.8.11"
statrs = "0.16.0"
itertools = "0.12.1"
rand = "0.8.5"
criterion = "0.5.1"
serde = { version = "1.0", features = ["derive"] }
<<<<<<< HEAD

ref-ops = "0.2.5"
=======
ref-ops = "0.2.5"
bincode = "2.0.1"
clarabel = "0.11.1"
>>>>>>> e4eb69d0
<|MERGE_RESOLUTION|>--- conflicted
+++ resolved
@@ -10,7 +10,6 @@
 
 # See more keys and their definitions at https://doc.rust-lang.org/cargo/reference/manifest.html
 
-<<<<<<< HEAD
 [lib]
 name = "momtrop"
 crate-type = ["lib"]
@@ -19,8 +18,6 @@
 [features]
 python_api = ["pyo3"]
 
-=======
->>>>>>> e4eb69d0
 [[bench]]
 name = "gamma_bench"
 harness = false
@@ -46,11 +43,7 @@
 rand = "0.8.5"
 criterion = "0.5.1"
 serde = { version = "1.0", features = ["derive"] }
-<<<<<<< HEAD
 
 ref-ops = "0.2.5"
-=======
-ref-ops = "0.2.5"
 bincode = "2.0.1"
-clarabel = "0.11.1"
->>>>>>> e4eb69d0
+clarabel = "0.11.1"